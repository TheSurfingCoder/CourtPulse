import CourtsList from '../components/CourtsList';
import CourtsMap from '../components/CourtsMap';

export default function Home() {
  return (
    <div>
<<<<<<< HEAD
      <p>Find and explore sports courts in your area.</p>
=======
      <h1>Home Page</h1>
      <p>This is the home page content.</p>
      <p>It&apos;s only wrapped by the root layout, not the users layout.</p>
>>>>>>> f5b0aa4f
      <p>Go to <a href="/users">/users</a> to see the nested layout in action!</p>
      
      <hr style={{ margin: '30px 0' }} />
      
      {/* Interactive Map */}
      <div style={{ marginBottom: '40px' }}>
        <h2 style={{ marginBottom: '20px', color: '#333' }}>Interactive Courts Map</h2>
        <CourtsMap className="rounded-lg shadow-lg" />
      </div>
      
      <hr style={{ margin: '30px 0' }} />
      
      {/* Courts List */}
      <div>
        <h2 style={{ marginBottom: '20px', color: '#333' }}>All Courts</h2>
        <CourtsList />
      </div>
    </div>
  )
}<|MERGE_RESOLUTION|>--- conflicted
+++ resolved
@@ -4,13 +4,9 @@
 export default function Home() {
   return (
     <div>
-<<<<<<< HEAD
+      <h1>CourtPulse</h1>
       <p>Find and explore sports courts in your area.</p>
-=======
-      <h1>Home Page</h1>
-      <p>This is the home page content.</p>
       <p>It&apos;s only wrapped by the root layout, not the users layout.</p>
->>>>>>> f5b0aa4f
       <p>Go to <a href="/users">/users</a> to see the nested layout in action!</p>
       
       <hr style={{ margin: '30px 0' }} />
