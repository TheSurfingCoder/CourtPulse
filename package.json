--- conflicted
+++ resolved
@@ -26,12 +26,8 @@
     "lint:frontend": "npm run lint --workspace=frontend",
     "type-check": "npm run type-check:backend && npm run type-check:frontend",
     "type-check:backend": "cd backend && npm run type-check",
-<<<<<<< HEAD
-    "type-check:frontend": "npm run type-check --workspace=frontend"
-=======
     "type-check:frontend": "npm run type-check --workspace=frontend",
     "migrate": "cd backend && npm run migrate"
->>>>>>> ec6b89df
   },
   "devDependencies": {
     "@typescript-eslint/eslint-plugin": "^8.43.0",
